// config.js

export const config = {
<<<<<<< HEAD
  blockHeight: null,
=======
  blockHeight: 1,
>>>>>>> 681e769f
  paginationLimit: 100,
  concurrencyLimit: 5,
  numWorkers: 4,
  restAddress: "http://localhost:1317",
  wsAddress: "ws://localhost:26657/websocket",
  evmRpcAddress: "http://localhost:8545",
  pointerApi: "https://pointer.basementnodes.ca",
  timeout: 5000,
  logLevel: 'DEBUG',
  logToFile: true,
  retryConfig: {
    retries: 3,
    delay: 1000,
    backoffFactor: 2
  }
};<|MERGE_RESOLUTION|>--- conflicted
+++ resolved
@@ -1,11 +1,7 @@
 // config.js
 
 export const config = {
-<<<<<<< HEAD
   blockHeight: null,
-=======
-  blockHeight: 1,
->>>>>>> 681e769f
   paginationLimit: 100,
   concurrencyLimit: 5,
   numWorkers: 4,
