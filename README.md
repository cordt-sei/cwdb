--- conflicted
+++ resolved
@@ -56,18 +56,13 @@
 
 ## Running the Indexer
 
-<<<<<<< HEAD
+
 Operating is extremely simple:
 
 - Complete `config.js`
 - Install dependencies
 - Run:
-=======
-Operating is extremely simple. 
- - Complete `config.js`
- - Install dependencies
- - Run:
->>>>>>> d9feb27d
+
 
    ```sh
    yarn install && yarn start
@@ -97,4 +92,4 @@
 
 Please submit issues or a pull request for any bug fixes or enhancements.
 
-#### * Run a local instance of the `pointer-api` using your own node and [this repo](https://github.com/cordt-sei/pointer-api)+#### * Run a local instance of the `pointer-api` using your own node and [this repo](https://github.com/cordt-sei/pointer-api)
